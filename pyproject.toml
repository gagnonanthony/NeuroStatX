[build-system]
requires = ["poetry-core>=1.0.0", "poetry-dynamic-versioning>=1.4.0"]
build-backend = "poetry_dynamic_versioning.backend"

[tool.poetry-dynamic-versioning]
enable = false
vcs = "git"
style = "semver"

[tool.poetry]
name = "NeuroStatX"
version = "0.0.0-post.365+2d4bba9"
description = "Command-line toolbox to perform various statistical analysis on neuroscience data."
authors = ["Anthony Gagnon <anthony.gagnon7@usherbrooke.ca>"]
documentation = "https://gagnonanthony.github.io/NeuroStatX/"
license = "MIT"
readme = "README.md"
repository = "https://github.com/gagnonanthony/NeuroStatX.git"
packages = [
    { include = "neurostatx" }
]

[tool.poetry.dependencies]
python = ">= 3.10, < 3.12"
numpy = "^1.26.2"
pandas = "^2.1.3"
scikit-learn = "^1.3.2"
scikit-fuzzy = "^0.4.2"
scipy = "1.11.4"
semopy = "^2.3.10"
graphviz = "^0.20.1"
p-tqdm = "^1.4.0"
seaborn = "^0.13.0"
gdown = "5.1.0"
kneed = "^0.8.5"
detect-delimiter = "^0.1.1"
Pillow = "^10.3.0"
factor-analyzer = "^0.5.0"
matplotlib = "^3.8.2"
networkx = "^3.2.1"
coloredlogs = "^15.0.1"
strenum = "^0.4.15"
cyclopts = "^2.2.0"
openpyxl = "^3.1.2"
setuptools = "^70.0.0"
ipykernel = "^6.29.5"
pip = "^24.1.2"

[tool.poetry.scripts]
ApplyModel = 'neurostatx.cli.ApplyModel:app'
ComputeGraphNetwork = 'neurostatx.cli.ComputeGraphNetwork:app'
CompareClustering = 'neurostatx.cli.CompareClustering:app' 
CompareGraphs = 'neurostatx.cli.CompareGraphs:app'
ConfirmatoryFA = 'neurostatx.cli.ConfirmatoryFA:app'
AverageWeightedPath = 'neurostatx.cli.AverageWeightedPath:app'
ExploratoryFA = 'neurostatx.cli.ExploratoryFA:app'
FuzzyClustering = 'neurostatx.cli.FuzzyClustering:app'
GraphMetrics = 'neurostatx.cli.GraphMetrics:app'
PredictFuzzyMembership = 'neurostatx.cli.PredictFuzzyMembership:app'
AddNodesAttributes = 'neurostatx.cli.AddNodesAttributes:app'
PartialLeastSquareRegression = 'neurostatx.cli.PartialLeastSquareRegression:app'
VisualizeGraphNetwork = 'neurostatx.cli.VisualizeGraphNetwork:app'
LogisticRegression = 'neurostatx.cli.LogisticRegression:app'

[tool.poetry.group.dev.dependencies]
pytest = "^8.0.0"
pytest-cov = "^4.1.0"
flake8 = "^6.1.0"
ipykernel = "^6.27.1"
pytest-console-scripts = "^1.4.1"

[tool.poetry.group.debug]
optional = true

[tool.poetry.group.debug.dependencies]
ipdb = ">=0.13.9"
line_profiler = ">=3.5.1"

[tool.poetry.group.docs.dependencies]
<<<<<<< HEAD
sphinx = "^8.0.2"
sphinx-markdown-builder = "^0.6.6"
sphinx-autodoc-typehints = "^2.2.3"
=======
mkdocs = "^1.5.3"
mkdocs-material = {extras = ["imaging"], version = "^9.5.9"}
mkdocs-git-revision-date-localized-plugin = "^1.2.4"
mkapi = "^2.1.0"
config = "^0.5.1"
Sphinx = "^3.3.1"
sphinxcontrib-napoleon = "^0.7"
sphinx-markdown-builder = "^0.5.2"
sphinx_rtd_theme = "^0.5.0"
myst-parser = "^0.16.0"
>>>>>>> ee16fbb7

[tool.pytest.ini_options]
pythonpath = [
    "."
]<|MERGE_RESOLUTION|>--- conflicted
+++ resolved
@@ -77,22 +77,9 @@
 line_profiler = ">=3.5.1"
 
 [tool.poetry.group.docs.dependencies]
-<<<<<<< HEAD
 sphinx = "^8.0.2"
 sphinx-markdown-builder = "^0.6.6"
 sphinx-autodoc-typehints = "^2.2.3"
-=======
-mkdocs = "^1.5.3"
-mkdocs-material = {extras = ["imaging"], version = "^9.5.9"}
-mkdocs-git-revision-date-localized-plugin = "^1.2.4"
-mkapi = "^2.1.0"
-config = "^0.5.1"
-Sphinx = "^3.3.1"
-sphinxcontrib-napoleon = "^0.7"
-sphinx-markdown-builder = "^0.5.2"
-sphinx_rtd_theme = "^0.5.0"
-myst-parser = "^0.16.0"
->>>>>>> ee16fbb7
 
 [tool.pytest.ini_options]
 pythonpath = [
