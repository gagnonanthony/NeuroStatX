# -*- coding: utf-8 -*-

import math

from functools import partial
from matplotlib import pyplot as plt
from matplotlib.pyplot import get_cmap
from matplotlib.colors import rgb2hex
import multiprocessing
import numpy as np
<<<<<<< HEAD
from p_tqdm import p_map
=======
>>>>>>> 3ce97e27
import skfuzzy as fuzz

from CCPM.clustering.metrics import (
    compute_evaluation_metrics,
    compute_sse,
    compute_gap_stats,
)


# Define process_cluster outside fuzzyCmeans
def process_cluster(X, n_cluster, max_clusters, m, error, maxiter, init,
                    metric):
    """
    Core worker function of fuzzyCmeans(). Compute the clustering, metrics,
    and visualization dataset.

    Args:
        X (Numpy array):                Numpy array with data to cluster
                                        (Subject x Features).
        max_cluster (int, optional):    Maximum number of clusters to fit a
                                        model for. Defaults to 10.
        m (float, optional):            Exponentiation value to apply on the
                                        membership function. Defaults to 2.
        error (float, optional):        Stopping criterion. Defaults to 1E-6.
        maxiter (int, optional):        Maximum iteration value.
                                        Defaults to 1000.
        init (2d array, optional):      Initial fuzzy c-partitioned matrix.
                                        Defaults to None.
        metric (str, optional):         Distance metric to use to compute
                                        intra/inter subjects/clusters distance.
                                        Defaults to euclidean.

    Returns:
        n_cluster:                      Number of cluster.
        p:                              Number of iterations run.
        fpc:                            Fuzzy partition coefficient.
        cntr:                           Cluster centroids array.
        u:                              Membership array.
        d:                              Distance array.
        wss:                            Within-cluster Sum of Square Error.
        ss:                             Silhouette Coefficient Score.
        chi:                            Calinski-Harabasz Index.
        dbi:                            Davies-Bouldin Index.
        gap:                            GAP statistic.
        sk:                             GAP standard error.
        xpts_for_viz:                   X data points for visualization.
        ypts_for_viz:                   Y data points for visualization.
        cluster_membership_for_viz:     Hard membership value for visualization
                                        data points.
    """

    if n_cluster <= max_clusters:
<<<<<<< HEAD
        if init is not None:
            init_mat = init[n_cluster - 2]
        else:
            init_mat = None

        cntr, u, u0, d, jm, p, fpc = fuzz.cmeans(
            X.T,
            n_cluster,
            m=m,
            error=error,
            maxiter=maxiter,
            metric=metric,
            init=init_mat,
=======
        cntr, u, u0, d, jm, p, fpc = fuzz.cmeans(
            X.T, n_cluster, m=m, error=error, maxiter=maxiter, metric=metric,
            init=init
>>>>>>> 3ce97e27
        )

        cluster_membership = np.argmax(u, axis=0)

        ss, chi, dbi = compute_evaluation_metrics(X, cluster_membership,
                                                  metric=metric)
        wss = compute_sse(X, cntr, u)

        gap, sk = compute_gap_stats(
            X,
            wss,
<<<<<<< HEAD
            nrefs=100,
=======
            nrefs=3,
>>>>>>> 3ce97e27
            n_cluster=n_cluster,
            m=m,
            error=error,
            metric=metric,
            maxiter=maxiter,
<<<<<<< HEAD
            init=None,
=======
            init=init,
>>>>>>> 3ce97e27
        )

        xpts = X[:, 0]
        ypts = X[:, 1]

        if X.shape[0] > 500:
            indices = np.random.choice(X.shape[0], size=500, replace=False)
            xpts_for_viz = xpts[indices]
            ypts_for_viz = ypts[indices]
            cluster_membership_for_viz = cluster_membership[indices]
        else:
            xpts_for_viz = xpts
            ypts_for_viz = ypts
            cluster_membership_for_viz = cluster_membership

        return (
            n_cluster,
            p,
            fpc,
            cntr,
            u,
            d,
            wss,
            ss,
            chi,
            dbi,
            gap,
            sk,
            xpts_for_viz,
            ypts_for_viz,
            cluster_membership_for_viz,
        )

    else:
        return None


def fuzzyCmeans(
    X,
    max_cluster=10,
    m=2,
    error=1e-6,
    maxiter=1000,
    init=None,
    metric="euclidean",
    output="./",
<<<<<<< HEAD
    verbose=False,
=======
>>>>>>> 3ce97e27
):
    """
    Fuzzy C-Means clustering function. Iteratively test and report statistics
    on multiple number of clusters. Based on documentation found here :
    https://pythonhosted.org/scikit-fuzzy/auto_examples/plot_cmeans.html

    Args:
        X (Numpy array):                Numpy array with data to cluster
                                        (Subject x Features).
        max_cluster (int, optional):    Maximum number of clusters to fit a
                                        model for. Defaults to 10.
        m (float, optional):            Exponentiation value to apply on the
                                        membership function. Defaults to 2.
        error (float, optional):        Stopping criterion. Defaults to 1E-6.
        maxiter (int, optional):        Maximum iteration value. Defaults to
                                        1000.
<<<<<<< HEAD
        init (folder, optional):        Folder containing the c-partitioned
                                        matrices for each cluster number.
=======
        init (2d array, optional):      Initial fuzzy c-partitioned matrix.
>>>>>>> 3ce97e27
                                        Defaults to None.
        metric (str, optional):         Distance metric to use to compute
                                        intra/inter subjects/clusters distance.
                                        Defaults to euclidean.
        output (String, optional):      Output folder. Defaults to './'.

    Returns:
        cntr:                           List of cluster centroids arrays for
                                        each model.
        u:                              List of membership arrays for each
                                        model.
        d:                              List of distance arrays for each model.
        wss:                            List of Within-cluster Sum of Square
                                        Error value for each model.
        fpc:                            List of fuzzy partition coefficient
                                        value for each model.
        ss:                             List of Silhouette Coefficient Score
                                        for each model.
        chi:                            List of Calinski-Harabasz Index for
                                        each model.
        dbi:                            List of Davies-Bouldin Index for each
                                        model.
        gap:                            List of GAP statistic for each model.
    """

    num_clusters = max_cluster

    grid = math.ceil(math.sqrt(num_clusters))

    fig1, axes = plt.subplots(grid, grid, figsize=(8, 8))

    # Partial function to pass common arguments
    process_cluster_partial = partial(
        process_cluster,
        X,
        max_clusters=num_clusters,
        m=m,
        error=error,
        maxiter=maxiter,
        init=init,
        metric=metric,
    )

    pool = multiprocessing.Pool()
    if verbose:
        results = p_map(process_cluster_partial, range(2, num_clusters + 1))
    else:
        results = pool.map(process_cluster_partial, range(2, num_clusters + 1))
    pool.close()
    pool.join()

    for result in results:
        if result is not None:
            (
                n_cluster,
                p,
                fpc_,
                cntr_,
                u_,
                d_,
                wss_,
                ss_,
                chi_,
                dbi_,
                gap_,
                sk_,
                xpts_for_viz,
                ypts_for_viz,
                cluster_membership_for_viz,
            ) = result

            ax = axes[(n_cluster - 2) // grid, (n_cluster - 2) % grid]

            cmap = get_cmap("plasma", n_cluster)
            colors = [rgb2hex(cmap(i)) for i in range(cmap.N)]

            for j in range(n_cluster):
                ax.plot(
                    xpts_for_viz[cluster_membership_for_viz == j],
                    ypts_for_viz[cluster_membership_for_viz == j],
                    ".",
                    color=colors[j],
                )

            for pt in cntr_:
                ax.plot(pt[0], pt[1], "rs")

            ax.set_title(
                "Clusters = {0}; FPC = {1:.2f}\nIterations = {iteration}"
<<<<<<< HEAD
                .format(
                    n_cluster, fpc_, iteration=p
                ),
=======
                .format(n_cluster, fpc_, iteration=p),
>>>>>>> 3ce97e27
                fontdict={"fontsize": 8},
            )
            ax.axis("off")

    # Removing unused axis.
    for ax in axes.flat[(num_clusters - 1):]:
        ax.remove()

    fig1.tight_layout()
    fig1.savefig(f"{output}/viz_multiple_cluster_nb.png")
    plt.close()

    (
        n_cluster,
        p,
        fpc,
        cntr,
        u,
        d,
        wss,
        ss,
        chi,
        dbi,
        gap,
        sk,
        xpts_for_viz,
        ypts_for_viz,
        cluster_membership_for_viz,
    ) = zip(*results)

    return cntr, u, d, wss, fpc, ss, chi, dbi, gap, sk<|MERGE_RESOLUTION|>--- conflicted
+++ resolved
@@ -8,10 +8,7 @@
 from matplotlib.colors import rgb2hex
 import multiprocessing
 import numpy as np
-<<<<<<< HEAD
 from p_tqdm import p_map
-=======
->>>>>>> 3ce97e27
 import skfuzzy as fuzz
 
 from CCPM.clustering.metrics import (
@@ -64,7 +61,6 @@
     """
 
     if n_cluster <= max_clusters:
-<<<<<<< HEAD
         if init is not None:
             init_mat = init[n_cluster - 2]
         else:
@@ -78,11 +74,7 @@
             maxiter=maxiter,
             metric=metric,
             init=init_mat,
-=======
-        cntr, u, u0, d, jm, p, fpc = fuzz.cmeans(
-            X.T, n_cluster, m=m, error=error, maxiter=maxiter, metric=metric,
-            init=init
->>>>>>> 3ce97e27
+
         )
 
         cluster_membership = np.argmax(u, axis=0)
@@ -94,21 +86,13 @@
         gap, sk = compute_gap_stats(
             X,
             wss,
-<<<<<<< HEAD
             nrefs=100,
-=======
-            nrefs=3,
->>>>>>> 3ce97e27
             n_cluster=n_cluster,
             m=m,
             error=error,
             metric=metric,
             maxiter=maxiter,
-<<<<<<< HEAD
             init=None,
-=======
-            init=init,
->>>>>>> 3ce97e27
         )
 
         xpts = X[:, 0]
@@ -155,10 +139,7 @@
     init=None,
     metric="euclidean",
     output="./",
-<<<<<<< HEAD
     verbose=False,
-=======
->>>>>>> 3ce97e27
 ):
     """
     Fuzzy C-Means clustering function. Iteratively test and report statistics
@@ -175,12 +156,8 @@
         error (float, optional):        Stopping criterion. Defaults to 1E-6.
         maxiter (int, optional):        Maximum iteration value. Defaults to
                                         1000.
-<<<<<<< HEAD
         init (folder, optional):        Folder containing the c-partitioned
                                         matrices for each cluster number.
-=======
-        init (2d array, optional):      Initial fuzzy c-partitioned matrix.
->>>>>>> 3ce97e27
                                         Defaults to None.
         metric (str, optional):         Distance metric to use to compute
                                         intra/inter subjects/clusters distance.
@@ -270,13 +247,9 @@
 
             ax.set_title(
                 "Clusters = {0}; FPC = {1:.2f}\nIterations = {iteration}"
-<<<<<<< HEAD
                 .format(
                     n_cluster, fpc_, iteration=p
                 ),
-=======
-                .format(n_cluster, fpc_, iteration=p),
->>>>>>> 3ce97e27
                 fontdict={"fontsize": 8},
             )
             ax.axis("off")
